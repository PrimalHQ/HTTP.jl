# Http module
#
# Serve HTTP requests in Julia.
#
module Http

using Httplib
include("RequestParser.jl")
<<<<<<< HEAD
export Server,
       HttpHandler,
       Request,
       Response,
       run

# Websocket interface
# ===================

abstract WebsocketInterface
function handle(handler::WebsocketInterface, args...)
    throw("`$(typeof(handler))` does not implement `handle`.")
end
function is_websocket_handshake(handler::WebsocketInterface, args...)
    throw("`$(typeof(handler))` does not implement `is_websocket_handshake`.")
end

# Request handlers
# ================

=======
export HttpHandler,
       Server,
       run,
       # from Httplib
       Request,
       Response

# `HttpHandler` types are used to instantiate a `Server`.
#
# An `HttpHandler` is responsible for the entirety of the request / response 
# cycle. Instantiate an `HttpHandler` with a single `Function` argument, which 
# becomes `HttpHandler.handle`. This handler is called on every incoming 
# request and passed `req::Request, res::Response`. The return value of 
# `HttpHandler.handle` is the response sent to the client for the given `req`.
#
# `HttpHandler.handle` can return a `String`:
#
#     handler = HttpHandler() do req, res
#         "Hello world!"
#     end
#
# an HTTP status code as `Int`:
#
#     handler = HttpHandler() do req, res
#         404
#     end
# 
# or a full `Response` instance:
#
#     handler = HttpHandler() do req, res
#         Response(200, "Success", "Hello World!" 
#     end  
#
# `HttpHandler.sock` is used internally to store the `TcpSocket` for incoming 
# connections.
#
# `HttpHandler.events` is a dictionary of functions to call when certain 
# server events occur.
# Set these functions by direct assignment:
#
#     handler.events["listen"] = (port) -> "Listening on $port..."
#
# All default events and their arguments:
#
#   - `"listen"  => (port::Int)`
#   - `"connect" => (client::Client)`
#   - `"write"   => (client::Client, res::Response)`
#   - `"close"   => (client::Client)`
#
# If you want to trigger custom events on your server, use the `event` 
# function:
#
#     # listen for "foo"
#     handler.events["foo"] = (bar) -> "Hello $bar"
#     # trigger "foo"
#     Http.event(server, "foo", "Julia")
#
>>>>>>> 6261a366
immutable HttpHandler
    handle::Function
    sock::TcpSocket
    events::Dict

    HttpHandler(handle::Function) = new(handle, TcpSocket(), Dict{ASCIIString, Function}())
end
handle(handler::HttpHandler, req::Request, res::Response) = handler.handle(req, res)

<<<<<<< HEAD
# Server / Client
# ===============

immutable Server
    http::HttpHandler
    websock::Union(Nothing, WebsocketInterface)
end
Server(http::HttpHandler)                        = Server(http, nothing)
Server(handler::Function)                        = Server(HttpHandler(handler))
Server(websock::WebsocketInterface)              = Server(HttpHandler((req, res) -> Response(404)), websock)

=======
# Client encapsulates a single connection
#
# When new connections are initialized a `Client` is created with a new id and 
# the connection socket. `Client.parser` will store a `ClientParser` to handle 
# all HTTP parsing for the connection lifecycle.
#
>>>>>>> 6261a366
type Client
    id::Int
    sock::TcpSocket
    parser::ClientParser

    Client(id::Int, sock::TcpSocket) = new(id, sock)
end

<<<<<<< HEAD
# Utility functions
# =================

=======
# `WebsocketInterface` defines the abstract protocol for a WebsocketHandler.
#
# The methods `is_websocket_handshake` and `handle` will be called if `Server.
# sockets` is populated. Concrete types of `WebsocketInterface` are required 
# to define these methods.
#
abstract WebsocketInterface
# `is_websocket_handshake` should determine if `req` is a valid websocket 
# upgrade request.
#
function is_websocket_handshake(handler::WebsocketInterface, req::Request)
    throw("`$(typeof(handler))` does not implement `is_websocket_handshake`.")
end
# `handle` is called when `is_websocket_handshake` returns true, and takes
# full control of the connection.
#
function handle(handler::WebsocketInterface, req::Request, client::Client)
    throw("`$(typeof(handler))` does not implement `handle`.")
end

# `Server` types encapsulate an `HttpHandler` and optional 
# `WebsocketInterface` to serve requests.
# 
# - Instantiate with both an `HttpHandler` and `WebsocketInterface` to serve 
#   both protocols.
# - Instantiate with just an `HttpHandler` to serve only standard `Http`
# - Instantiate with just a `Function` to create an `HttpHandler` automatically
# - Instantiate with just a `WebsocketInterface` to only serve websockets 
#   requests and `404` all others. 
#
immutable Server
    http::HttpHandler
    websock::Union(Nothing, WebsocketInterface)
end
Server(http::HttpHandler)           = Server(http, nothing)
Server(handler::Function)           = Server(HttpHandler(handler))
Server(websock::WebsocketInterface) = Server(HttpHandler((req, res) -> Response(404)), websock)

# Triggers `event` on `server`.
# If there is a function bound to `event` in `server.events` it will be called 
# with `args...`
#
>>>>>>> 6261a366
function event(event::String, server::Server, args...)
    has(server.http.events, event) && server.http.events[event](args...)
end

# Converts a `Response` to an HTTP response string
function render(response::Response)
    res = join(["HTTP/1.1", response.status, response.message, "\r\n"], " ")

    for header in keys(response.headers)
        res = string(join([ res, header, ": ", response.headers[header] ]), "\r\n")
    end

    join([ res, "", response.data ], "\r\n")
end

# `run` starts `server` listening on `port`. 
#
# Accepts incoming connections and instatiates each `Client`.
# Manages the `client.id` pool.
# Spawns a new `Task` for each connection.
# Blocks forever.
#
#     server = Server() do req, res
#         "Hello world"
#     end
#
#     run(server, 8000)
#
function run(server::Server, port::Integer)
    id_pool = 0 # Increments for each connection
    sock = server.http.sock
    websockets_enabled = server.websock != nothing
    uv_error("listen", !bind(sock, Base.IPv4(uint32(0)), uint16(port)))
    listen(sock)
    event("listen", server, port)

<<<<<<< HEAD
    client.sock.closecb = (args...) -> clean!(client.parser)
=======
    while true # handle requests, Base.wait_accept blocks until a connection is made
        client = Client(id_pool += 1, Base.wait_accept(sock))
        client.parser = ClientParser(message_handler(server, client, websockets_enabled))
        @async process_client(server, client, websockets_enabled)
    end
end

# Handles live connections, runs inside a `Task`.
#
# Blocks ( yields ) until a line can be read, then passes it into `client.
# parser`.
#
function process_client(server::Server, client::Client, websockets_enabled::Bool)
    event("connect", server, client)
>>>>>>> 6261a366

    while client.sock.open
        line = readline(client.sock)
        add_data(client.parser, line)
    end
    
    # Garbage collects parser globals on connection close 
    # see: `RequestParser.jl`
    #
    clean!(client.parser)
end

# Callback factory for providing `on_message_complete` for `client.parser`
function message_handler(server::Server, client::Client, websockets_enabled::Bool)

    # Called when the `ClientParser` has finished parsing a `Request`.
    #
    # If websockets are enabled and claim this request, defer to `server.
    # websock` and return. Otherwise, call `server.http.handle` to get a 
    # `Response` for the `client`. Catches any errors with `server.http.
    # handle`, returns a `500` and writes a stacktrace to `stdout`. Closes all 
    # connections after response ( should be changed to support keep-alive )
    #
    function on_message_complete(req::Request)
        if websockets_enabled && is_websocket_handshake(server.websock, req)
            handle(server.websock, req, client)
            return true
        end
<<<<<<< HEAD

        local response                                     # Init response

        try
            response = handle(server.http, req, Response()) # Run the server handler
            if !isa(response, Response)                    # Promote return to Response
                response = Response(response)
            end
        catch err
            response = Response(500)
            event("error", server, client, err)            # Something went wrong
            Base.display_error(err, catch_backtrace())     # Prints backtrace without throwing
        end

        write(client.sock, render(response))               # Send the response
        event("write", server, client, response)
        close(client.sock)                                 # Close this connection
        event("close", server, client)
    end
end
=======

        local response                                      # Init response
>>>>>>> 6261a366

        try
            response = handle(server.http, req, Response()) # Run the server handler
            if !isa(response, Response)                     # Promote return to Response
                response = Response(response)
            end
        catch err
            response = Response(500)
            event("error", server, client, err)             # Something went wrong
            Base.display_error(err, catch_backtrace())      # Prints backtrace without throwing
        end

        write(client.sock, render(response))                # Send the response
        event("write", server, client, response)
        close(client.sock)                                  # Close this connection
        event("close", server, client)
    end
end

end # module Http<|MERGE_RESOLUTION|>--- conflicted
+++ resolved
@@ -6,28 +6,6 @@
 
 using Httplib
 include("RequestParser.jl")
-<<<<<<< HEAD
-export Server,
-       HttpHandler,
-       Request,
-       Response,
-       run
-
-# Websocket interface
-# ===================
-
-abstract WebsocketInterface
-function handle(handler::WebsocketInterface, args...)
-    throw("`$(typeof(handler))` does not implement `handle`.")
-end
-function is_websocket_handshake(handler::WebsocketInterface, args...)
-    throw("`$(typeof(handler))` does not implement `is_websocket_handshake`.")
-end
-
-# Request handlers
-# ================
-
-=======
 export HttpHandler,
        Server,
        run,
@@ -85,7 +63,6 @@
 #     # trigger "foo"
 #     Http.event(server, "foo", "Julia")
 #
->>>>>>> 6261a366
 immutable HttpHandler
     handle::Function
     sock::TcpSocket
@@ -95,26 +72,12 @@
 end
 handle(handler::HttpHandler, req::Request, res::Response) = handler.handle(req, res)
 
-<<<<<<< HEAD
-# Server / Client
-# ===============
-
-immutable Server
-    http::HttpHandler
-    websock::Union(Nothing, WebsocketInterface)
-end
-Server(http::HttpHandler)                        = Server(http, nothing)
-Server(handler::Function)                        = Server(HttpHandler(handler))
-Server(websock::WebsocketInterface)              = Server(HttpHandler((req, res) -> Response(404)), websock)
-
-=======
 # Client encapsulates a single connection
 #
 # When new connections are initialized a `Client` is created with a new id and 
 # the connection socket. `Client.parser` will store a `ClientParser` to handle 
 # all HTTP parsing for the connection lifecycle.
 #
->>>>>>> 6261a366
 type Client
     id::Int
     sock::TcpSocket
@@ -123,11 +86,6 @@
     Client(id::Int, sock::TcpSocket) = new(id, sock)
 end
 
-<<<<<<< HEAD
-# Utility functions
-# =================
-
-=======
 # `WebsocketInterface` defines the abstract protocol for a WebsocketHandler.
 #
 # The methods `is_websocket_handshake` and `handle` will be called if `Server.
@@ -170,7 +128,6 @@
 # If there is a function bound to `event` in `server.events` it will be called 
 # with `args...`
 #
->>>>>>> 6261a366
 function event(event::String, server::Server, args...)
     has(server.http.events, event) && server.http.events[event](args...)
 end
@@ -207,9 +164,6 @@
     listen(sock)
     event("listen", server, port)
 
-<<<<<<< HEAD
-    client.sock.closecb = (args...) -> clean!(client.parser)
-=======
     while true # handle requests, Base.wait_accept blocks until a connection is made
         client = Client(id_pool += 1, Base.wait_accept(sock))
         client.parser = ClientParser(message_handler(server, client, websockets_enabled))
@@ -224,7 +178,6 @@
 #
 function process_client(server::Server, client::Client, websockets_enabled::Bool)
     event("connect", server, client)
->>>>>>> 6261a366
 
     while client.sock.open
         line = readline(client.sock)
@@ -253,31 +206,8 @@
             handle(server.websock, req, client)
             return true
         end
-<<<<<<< HEAD
-
-        local response                                     # Init response
-
-        try
-            response = handle(server.http, req, Response()) # Run the server handler
-            if !isa(response, Response)                    # Promote return to Response
-                response = Response(response)
-            end
-        catch err
-            response = Response(500)
-            event("error", server, client, err)            # Something went wrong
-            Base.display_error(err, catch_backtrace())     # Prints backtrace without throwing
-        end
-
-        write(client.sock, render(response))               # Send the response
-        event("write", server, client, response)
-        close(client.sock)                                 # Close this connection
-        event("close", server, client)
-    end
-end
-=======
 
         local response                                      # Init response
->>>>>>> 6261a366
 
         try
             response = handle(server.http, req, Response()) # Run the server handler
